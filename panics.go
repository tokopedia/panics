--- conflicted
+++ resolved
@@ -143,11 +143,7 @@
 		t = t + ("\n```\n" + string(reqBody) + "```")
 	}
 	if errorStack != nil && withStackTrace {
-<<<<<<< HEAD
 		t = t + ("\n```\n" + string(errorStack) + "```")
-=======
-		t = t + (" ```\n" + string(errorStack) + "```")
->>>>>>> 773b003c
 	}
 	if slackWebhookURL != "" {
 		go postToSlack(t)
