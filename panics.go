package panics

import (
	"bytes"
	"encoding/json"
	"errors"
	"fmt"
	"io/ioutil"
	"log"
	"net/http"
	"net/http/httputil"
	"os"
	"runtime/debug"

	"strings"

	"github.com/julienschmidt/httprouter"
)

var (
	env          string
	filepath     string
	slackWebhook string
	slackChannel string
	tagString    string
)

type Tags map[string]string

type Options struct {
	Env          string
	Filepath     string
	SentryDSN    string
	SlackWebhook string
	SlackChannel string
	Tags         Tags
}

func SetOptions(o *Options) {
	filepath = o.Filepath
	slackWebhook = o.SlackWebhook
	slackChannel = o.SlackChannel

	env = o.Env

	var tmp []string
	for key, val := range o.Tags {
		tmp = append(tmp, fmt.Sprintf("`%s: %s`", key, val))
	}
	tagString = strings.Join(tmp, " | ")
}

func init() {
	env = os.Getenv("TKPENV")
}

// CaptureHandler handle panic on http handler.
func CaptureHandler(h http.HandlerFunc) http.HandlerFunc {
	return func(w http.ResponseWriter, r *http.Request) {
		var err error
		request, _ := httputil.DumpRequest(r, true)
		defer func() {
			r := recover()

			if r != nil {
				switch t := r.(type) {
				case string:
					err = errors.New(t)
				case error:
					err = t
				default:
					err = errors.New("Unknown error")
				}

				publishError(err, request, true)

				http.Error(w, err.Error(), http.StatusInternalServerError)
			}
		}()
		h.ServeHTTP(w, r)
	}
}

// CaptureHTTPRouterHandler handle panic on httprouter handler.
func CaptureHTTPRouterHandler(h httprouter.Handle) httprouter.Handle {
	return func(w http.ResponseWriter, r *http.Request, ps httprouter.Params) {
		var err error
		request, _ := httputil.DumpRequest(r, true)
		defer func() {
			r := recover()

			if r != nil {
				switch t := r.(type) {
				case string:
					err = errors.New(t)
				case error:
					err = t
				default:
					err = errors.New("Unknown error")
				}

				publishError(err, request, true)

				http.Error(w, err.Error(), http.StatusInternalServerError)
			}
		}()
		h(w, r, ps)
	}
}

// CaptureNegroniHandler handle panic on negroni handler.
func CaptureNegroniHandler(w http.ResponseWriter, r *http.Request, next http.HandlerFunc) {
	var err error
	request, _ := httputil.DumpRequest(r, true)
	defer func() {
		r := recover()

		if r != nil {
			switch t := r.(type) {
			case string:
				err = errors.New(t)
			case error:
				err = t
			default:
				err = errors.New("Unknown error")
			}

			publishError(err, request, true)

			http.Error(w, err.Error(), http.StatusInternalServerError)
		}
	}()
	next(w, r)
}

// Capture will publish any errors
func Capture(err string, message ...string) {
	var tmp string
	for i, val := range message {
		if i == 0 {
			tmp += val
		} else {
			tmp += fmt.Sprintf("\n\n%s", val)
		}
	}

	publishError(errors.New(err), []byte(tmp), false)
}

func publishError(errs error, reqBody []byte, withStackTrace bool) {
	var text string
	var snip string
	var buffer bytes.Buffer
	errorStack := debug.Stack()
	buffer.WriteString(fmt.Sprintf(`[%s] *%s*`, env, errs.Error()))

	if len(tagString) > 0 {
		buffer.WriteString(" | " + tagString)
	}

	if reqBody != nil {
<<<<<<< HEAD
		t = t + ("\n```\n" + string(reqBody) + "```")
=======
		buffer.WriteString(fmt.Sprintf(" ```%s``` ", string(reqBody)))
>>>>>>> edd386b6
	}
	text = buffer.String()

	if errorStack != nil && withStackTrace {
<<<<<<< HEAD
		t = t + ("\n\n```\n" + string(errorStack) + "```")
=======
		snip = fmt.Sprintf("```\n%s```", string(errorStack))
>>>>>>> edd386b6
	}

	if slackWebhook != "" {
		go postToSlack(buffer.String(), snip)
	}
	if filepath != "" {
		go func() {
			fp := fmt.Sprintf("%s/panics.log", filepath)
			file, err := os.OpenFile(fp, os.O_WRONLY|os.O_APPEND|os.O_CREATE, 0666)
			if err != nil {
				log.Printf("[panics] failed to open file %s", fp)
				return
			}
			file.Write([]byte(text))
			file.Write([]byte(snip + "\r\n"))
			file.Close()
		}()
	}
}

func postToSlack(text, snip string) {
	payload := map[string]interface{}{
		"text": text,
		"attachments": []map[string]interface{}{
			map[string]interface{}{
				"text":      snip,
				"mrkdwn_in": []string{"text"},
			},
		},
	}
	if slackChannel != "" {
		payload["channel"] = slackChannel
	}
	b, _ := json.Marshal(payload)

	resp, err := http.DefaultClient.Post(slackWebhook, "application/json", bytes.NewBuffer(b))
	if err != nil {
		log.Printf("[panics] error on capturing error : %s \n", err.Error())
	}

	if resp.StatusCode >= 300 {
		b, err := ioutil.ReadAll(resp.Body)
		if err != nil {
			log.Printf("[panics] error on capturing error : %s \n", err)
			return
		}
		log.Printf("[panics] error on capturing error : %s \n", string(b))
	}
}<|MERGE_RESOLUTION|>--- conflicted
+++ resolved
@@ -159,20 +159,12 @@
 	}
 
 	if reqBody != nil {
-<<<<<<< HEAD
-		t = t + ("\n```\n" + string(reqBody) + "```")
-=======
 		buffer.WriteString(fmt.Sprintf(" ```%s``` ", string(reqBody)))
->>>>>>> edd386b6
 	}
 	text = buffer.String()
 
 	if errorStack != nil && withStackTrace {
-<<<<<<< HEAD
-		t = t + ("\n\n```\n" + string(errorStack) + "```")
-=======
 		snip = fmt.Sprintf("```\n%s```", string(errorStack))
->>>>>>> edd386b6
 	}
 
 	if slackWebhook != "" {
